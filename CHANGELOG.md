# Changelog

All notable changes to this project will be documented in this file.

For the latest beta changes, see [CHANGELOG-BETA.md](./CHANGELOG-BETA.md).

<<<<<<< HEAD
## [Unreleased]

### Added

- Added `client.getFileContentBinary` and `client.getFileContentBinaryHns` methods for downloading binary data.
=======
## [4.1.0]

### Breaking Changes

#### Changed

##### SkyDB

- `client.db.getJSON` no longer returns `{ data, revision }` but instead `{ data, skylink }`.
- `client.db.setJSON` no longer accepts a revision number.
- Renamed SkyDB `skylink` response field to `dataLink`.
- Added missing `sia://` prefixes to the skylinks returned from SkyDB.

##### Registry

- Renamed `RegistryEntry.datakey` to `dataKey` for consistency.
- Registry entries now contain `data` that is type `Uint8Array` instead of `string`.

##### Download

- `getSkylinkUrl`, `downloadFile`, `openFile`, and the HNS equivalents are all now `async`.
- `getFileContent` and `getFileContentHns` no longer return metadata objects.
- Remove `noResponseMetadata` custom option from download and HNS download methods.
- `getMetadata` now takes a `CustomGetMetadataOptions` object for custom options.
- Rename `resolveHns` option `endpointDownloadHnsres` to `endpointResolveHns`.
- `getHnsUrl` now defaults to `subdomain: true`.

##### Client

- `client.portalUrl` is now an async method instead of a variable.

##### Misc

- The `sia:` skylink prefix has been changed to `sia://`.

#### Removed

- The `getEntry` `timeout` option has been removed as it no longer has an effect.
- Removed `uriHandshakeResolverPrefix`.
- Removed `merkleRoot` and `bitfield` from upload response.

### Other Changes

#### Added

##### SkyDB V2

- Added SkyDB V2.
  - SkyDB V2 can be accessed with `client.dbV2` and `mySky.dbV2`.
  - SkyDB V2 methods use a revision number cache internally,
    improving performance and correctness.
  - `dbV2.setJSON` does not make a network request to get the latest revision
    number, so you must always call `dbV2.getJSON` first.

##### Large File Uploads

- Added support for large file uploads.
- The tus protocol will be used automatically for files greater than 40MiB in size.
- Large files are uploaded in parallel chunks.

##### MySky

- Added `client.loadMySky`.
- Added `MySky` and `DacLibrary` types. See [the docs](https://sdk.skynetlabs.com/#mysky) for everything you can do with this new functionality.
- Added `client.extractDomain`, `client.getFullDomainUrl`, `extractDomainForPortal`, `getFullDomainUrlForPortal`.

##### File

- Added `client.file.getJSON`.
- Added `client.file.getJSONEncrypted`.
- Added `client.file.getEntryLink`.

##### Exports

- Added `Permission` export.
- Exported `Keypair` and `KeyPairAndSeed` crypto types.
- Added `validateRegistryProof` function.
- Exported some crypto length constants.
- Added exports for encryption utilities `decryptJSONFile`, `encryptJSONFile`,
  `ENCRYPTED_JSON_RESPONSE_VERSION`, and `EncryptedJSONResponse`.

##### SkyDB

- Added `db.deleteJSON` and `mySky.deleteJSON`.
- Added `db.setDataLink`.
- Added `db.getEntryData`, `db.setEntryData`, `db.deleteEntryData`.
- Added `cachedDataLink` option to `db.getJSON`. This lets us avoid getting the data again if the latest data link matches the cached data link.

##### Registry

- Added `getEntryLink` and `mysky.getEntryLink`.
- Added `getEntryUrlForPortal`, `getSkylinkUrlForPortal`.
- Added `signEntry` helper function.
- Added `client.registry.postSignedEntry` helper method.

##### Client

- Errors caused by network requests to `skyd` are now type
  `ExecuteRequestError`.
  - This error type is fully compatible with `AxiosError`.
  - Errors from failed requests now contain a message with the original message
    from axios as well as the full context from `skyd`.
  - `ExecuteRequestError` also contains `.responseMessage` and
    `.responseStatus`.
  - `ExecuteRequestError` can be used with `instanceof` (unlike AxiosError).
- Expose `executeRequest`.
- Added `customCookie` client option.
- Added `onDownloadProgress` client option.
- Added `client.initPortalUrl` method to manually initialize the portal URL before it is needed.

##### Uploads

- Added the `errorPages` and `tryFiles` options for directory uploads.

##### Testing

- Add option for portal API keys and env var for integration tests
- Added ability to set custom cookie in integration tests with the `SKYNET_JS_INTEGRATION_TEST_CUSTOM_COOKIE` env var.

##### Misc

- Added `client.pinSkylink`.
- Added `isSkylinkV1` and `isSkylinkV2`.
- Added `range` option to download options.
- Added `convertSkylinkToBase64`.

#### Changed

##### Client

- Try resolving the portal URL again if the previous attempt failed.
- Error messages from `skyd` requests now contain the full, descriptive error
  response returned from `skyd`.
- The SDK now supports cookies with requests that are "same-site" but "cross-origin." This allows accounts to be associated with requests made to API endpoints at the base portal URL.

##### Misc

- Downloads now verify the registry proofs returned from the portal.
- Fixed build for CommonJS and React projects.
- Fixed Range Error on unicode data keys.
- The `resolveHNS` method now works for Handshake domains with `skyns://` HNS entries.
>>>>>>> a854d601

## [3.0.2]

### Added

- Add portalUrl response field to `getFileContents` and `getMetadata`.

### Changed

- A new optimization causes `db.setJSON` to complete significantly faster.
- The size of the bundled SDK has been reduced by more than 60% by changing crypto dependencies.
- Fix a bug where registry entries with empty data were rejected.

## [3.0.0]

[Updating Guide](https://siasky.net/docs/v3/#updating-from-v2)

### Added

- `getFileContent` and `getFileContentHns` methods have been added for getting the content of a file from a skylink or Handshake domain without downloading the file in-browser.
- `noResponseMetadata` option was added to the download options.

### Changed

- **[Breaking change]** Entry revisions are now `bigint` instead of `number`.
- **[Breaking change]** Upload methods return full objects instead of just a skylink string.
- **[Breaking change]** Upload request methods were removed.
- **[Breaking change]** `getMetadata` returns a full object containing the metadata in a subfield.
- **[Breaking change]** The registry timeout has changed to take seconds instead of milliseconds.
- **[Breaking change]** `db.getJSON` can return destructured nulls instead of null
- **[Breaking change]** `registry.getEntry` only returns `null` on entry-not-found.
- Almost every API method now has the potential to throw. A common cause would be wrongly-typed inputs to a method, which are now checked.

### Removed

- **[Breaking change]** `executeRequest` was removed.

## [2.9.0]

### Added

- Support for downloading skylinks with paths (either pre-encoded in the skylink, or with the `path` parameter not encoded).
- Support for returning skylinks from `getSkylinkUrl` and `downloadFile` in subdomain form.
- Added `includePath`, `onlyPath`, and `fromSubdomain` options to `parseSkylink`, allowing getting the path with/without the skylink as well as parsing skylinks in base32 subdomain form.

### Changed

- Fixed bug in `getJSON` where fetching an inexistent entry would cause an error.

## [2.8.0]

### Added

- `downloadFile` and `getSkylinkUrl` now accept a `subdomain` option which makes them return the skylink in subdomain format.
- `parseSkylink` now accepts a `subdomain` option which parses the skylink as a base32 subdomain in a URL.

### Changed

- Trying to use the skykeyName or skykeyId parameters now results in an error, as previously users may not have realized they were unimplemented.

## [2.7.0]

_Note: this version contains breaking changes to `deriveChildSeed`._

### Changed

- **[Breaking change]** Fix `deriveChildSeed` bugs. It will now return hex-encoded strings. Note that it will now return different values than before these bugs were fixed.
- Fix `setJSON` function not using hex-encoded publickeys when making its request.
- Do not use a timeout for `setEntry` by default (was 5s previously).
- Fix a bug when calling `setJSON` with `revision = 0` where `setJSON` would fetch the latest revision anyway.

## [2.6.0]

### Added

- Add `getEntryUrl`

### Changed

- Fix `genKeyPair*` functions

## [2.5.0]

_Note: this version contains breaking changes in the SkyDB and Registry APIs._

### Changed

- **[Breaking change]** Rename `keyPairFromSeed` to `genKeyPairFromSeed` and have it return keys in the form of hex strings.
- **[Breaking change]** Rename `generateKeyPairAndSeed` to `genKeyPairAndSeed` and have it return keys in the form of hex strings.
- **[Breaking change]** Use hex strings as keys as inputs to `getJSON`, `setJSON`, `getEntry`, and `setEntry`.
- **[Breaking change]** `setEntry` no longer takes a `datakey` argument as it is already in `entry`.

## [2.4.0]

### Changed

- Add crypto API for generating seeds and deriving subkeys.

## [2.3.1]

### Changed

- Fix compatibility issue that made `getEntry` not work in the browser.

## [2.3.0]

### Changed

- Simplified registry API.

## [2.2.0]

### Changed

- Change SkyDB and Registry APIs.

## [2.1.1]

### Changed

- Improve timeout handling for SkyDB
- Extend end-to-end tests

## [2.1.0]

### Added

- Add SkyDB support

### Changed

- Move to Typescript

## [2.0.9]

### Changed

- Fix some bugs with skylink parsing.

## [2.0.8]

### Changed

- Revert 2.0.7 and fix `uploadFile` filename bug.

## [2.0.7]

### Changed

- Revert: "Fixed a bug causing `uploadFile` to not work." introduced in 2.0.4

## [2.0.6]

### Changed

- Fixed a bug in server-side rendering where `typeof` was not used for `window`.

## [2.0.5]

### Changed

- Fixed a bug in server-side rendering where `window` was `undefined`.

## [2.0.4]

### Changes

- Fixed a bug causing `uploadFile` to not work.

## [2.0.3]

### Changed

- Remove some test code that made it into the published version.

## [2.0.2]

### Added

- MIT license

### Changed

- `regeneratorRuntime` error when packaging with `webpack` has been fixed.

## [2.0.1]

### Changed

- Publish only compiled version (resolves issues with webpack).

## [2.0.0]

_Prior version numbers skipped to maintain parity with API._

### Added

- `downloadFileHns`, `openFileHns`, `resolveSkylinkHns`
- `getHnsUrl`, `getHnsresUrl`
- `customFilename` and `customDirname` upload options

### Changed

- `download` and `open` were renamed to `downloadFile` and `openFile`.
- `upload` was renamed to `uploadFile` and the response was changed to only
  include a skylink. To obtain the full response as in the old `upload`, use the
  new `uploadFileRequest`.
- `getDownloadUrl` has been renamed to `getSkylinkUrl`.
- Connection options can now be passed to the client, in addition to individual
  API calls, to be applied to all API calls.
- The `defaultPortalUrl` string has been renamed to `defaultSkynetPortalUrl` and
  `defaultPortalUrl` is now a function.

## [0.1.0] - 2020-07-29

### Added

- New `SkynetClient` class that must be initialized to call methods such as
  `upload` and `download`.
- New utility helpers such as `getRelativeFilePath` and `defaultPortalUrl`.

### Changed

- Most standalone functions are now methods on the `SkynetClient`. Previous code
  that was calling `upload(...)` instead of `client.upload(...)` will no longer
  work.<|MERGE_RESOLUTION|>--- conflicted
+++ resolved
@@ -4,13 +4,12 @@
 
 For the latest beta changes, see [CHANGELOG-BETA.md](./CHANGELOG-BETA.md).
 
-<<<<<<< HEAD
 ## [Unreleased]
 
 ### Added
 
 - Added `client.getFileContentBinary` and `client.getFileContentBinaryHns` methods for downloading binary data.
-=======
+
 ## [4.1.0]
 
 ### Breaking Changes
@@ -152,7 +151,6 @@
 - Fixed build for CommonJS and React projects.
 - Fixed Range Error on unicode data keys.
 - The `resolveHNS` method now works for Handshake domains with `skyns://` HNS entries.
->>>>>>> a854d601
 
 ## [3.0.2]
 
