--- conflicted
+++ resolved
@@ -4,13 +4,6 @@
 
 For the latest beta changes, see [CHANGELOG-BETA.md](./CHANGELOG-BETA.md).
 
-<<<<<<< HEAD
-## [Unreleased]
-
-### Added
-
-- Added `client.getFileContentBinary` and `client.getFileContentBinaryHns` methods for downloading binary data.
-=======
 The format is based on [Keep a Changelog](https://keepachangelog.com/en/1.0.0/),
 and this project adheres to [Semantic Versioning](https://semver.org/spec/v2.0.0.html).
 
@@ -19,7 +12,12 @@
 - `Added` for new features.
 - `Changed` for changes in existing functionality.
 - `Removed` for now removed features.
->>>>>>> 29f746a6
+
+## [Unreleased]
+
+### Added
+
+- Added `client.getFileContentBinary` and `client.getFileContentBinaryHns` methods for downloading binary data.
 
 ## [4.1.0]
 
