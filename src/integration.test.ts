import { AxiosError } from "axios";

<<<<<<< HEAD
=======
import { getEntryLink, genKeyPairAndSeed, SkynetClient } from "./index";
>>>>>>> f755e692
import { hashDataKey } from "./crypto";
import { decodeSkylinkBase64 } from "./utils/encoding";
import { stringToUint8ArrayUtf8, toHexString, trimPrefix } from "./utils/string";
import { defaultSkynetPortalUrl, uriSkynetPrefix } from "./utils/url";
<<<<<<< HEAD
import { randomUnicodeString } from "../utils/testing";
=======
import { convertSkylinkToBase64 } from "./skylink/format";
>>>>>>> f755e692

// To test a specific server, e.g. SKYNET_JS_INTEGRATION_TEST_SERVER=https://eu-fin-1.siasky.net yarn run jest src/integration.test.ts
const portal = process.env.SKYNET_JS_INTEGRATION_TEST_SERVER || defaultSkynetPortalUrl;
const client = new SkynetClient(portal);

const dataKey = "HelloWorld";

declare global {
  // eslint-disable-next-line @typescript-eslint/no-namespace
  namespace jest {
    interface Matchers<R> {
      toEqualPortalUrl(argument: string): R;
      toEqualUint8Array(argument: Uint8Array): R;
    }
  }
}

expect.extend({
  toEqualPortalUrl(received: string, argument: string) {
    // The received prefix, e.g. "https://" or "http://".
    const prefix = `${received.split("//", 1)[0]}//`;
    const expectedUrl = trimPrefix(argument, prefix);
    const receivedUrl = trimPrefix(received, prefix);

    // Support the case where we receive siasky.net while expecting eu-fin-1.siasky.net.
    if (!expectedUrl.endsWith(receivedUrl) && !receivedUrl.endsWith(expectedUrl)) {
      return { pass: false, message: () => `expected portal '${received}' to equal '${argument}'` };
    }
    return { pass: true, message: () => `expected portal '${received}' not to equal '${argument}'` };
  },

  // source https://stackoverflow.com/a/60818105/6085242
  toEqualUint8Array(received: Uint8Array, argument: Uint8Array) {
    if (received.length !== argument.length) {
      return { pass: false, message: () => `expected ${received} to equal ${argument}` };
    }
    for (let i = 0; i < received.length; i++) {
      if (received[i] !== argument[i]) {
        return { pass: false, message: () => `expected ${received} to equal ${argument}` };
      }
    }
    return { pass: true, message: () => `expected ${received} not to equal ${argument}` };
  },
});

describe("toEqualPortalUrl", () => {
  it("Subdomained portal servers should equal main portal", () => {
    expect("https://us-ny-2.siasky.net").toEqualPortalUrl("https://siasky.net");
  });
});

describe(`Integration test for portal '${portal}'`, () => {
  describe("initPortalUrl", () => {
    it("Calling initPortalUrl after providing a custom portal URL should have no effect", async () => {
      const portalUrl1 = await client.portalUrl();
      expect(portalUrl1).toEqual(portal);

      await client.initPortalUrl();

      const portalUrl2 = await client.portalUrl();
      expect(portalUrl2).toEqual(portal);
    });
  });

  describe("File API integration tests", () => {
    const userID = "89e5147864297b80f5ddf29711ba8c093e724213b0dcbefbc3860cc6d598cc35";
    const path = "snew.hns/asdf";

    it("Should get existing File API JSON data", async () => {
      const expected = { name: "testnames" };

      const { data: received } = await client.file.getJSON(userID, path);
      expect(received).toEqual(expect.objectContaining(expected));
    });

    it("Should get existing File API entry data", async () => {
      const expected = new Uint8Array([
        65, 65, 67, 116, 77, 77, 114, 101, 122, 76, 56, 82, 71, 102, 105, 98, 104, 67, 53, 79, 98, 120, 48, 83, 102, 69,
        106, 48, 77, 87, 108, 106, 95, 112, 55, 97, 95, 77, 107, 90, 85, 81, 45, 77, 57, 65,
      ]);

      const { data: received } = await client.file.getEntryData(userID, path);
      expect(received).toEqualUint8Array(expected);
    });

    it("getEntryData should return null for non-existent File API entry data", async () => {
      const { publicKey: userID } = genKeyPairAndSeed();
      const { data: received } = await client.file.getEntryData(userID, path);
      expect(received).toBeNull();
    });

    it("Should get an existing entry link for a user ID and path", async () => {
      const expected = `${uriSkynetPrefix}AQAKDRJbfAOOp3Vk8L-cjuY2d34E8OrEOy_PTsD0xCkYOQ`;

      const entryLink = await client.file.getEntryLink(userID, path);
      expect(entryLink).toEqual(expected);
    });
  });

  describe("Encrypted File API integration tests", () => {
    const userID = "4dfb9ce035e4e44711c1bb0a0901ce3adc2a928b122ee7b45df6ac47548646b0";
    // Path seed for "test.hns/encrypted".
    const pathSeed = "fe2c5148646532a442dd117efab3ff2a190336da506e363f80fb949513dab811";

    it("Should get existing encrypted JSON", async () => {
      const expectedJson = { message: "foo" };

      const { data } = await client.file.getJSONEncrypted(userID, pathSeed);

      expect(data).toEqual(expectedJson);
    });

    it("Should return null for inexistant encrypted JSON", async () => {
      const pathSeed = "a".repeat(64);

      const { data } = await client.file.getJSONEncrypted(userID, pathSeed);

      expect(data).toBeNull();
    });
  });

  describe("SkyDB end to end integration tests", () => {
    it("Should get existing SkyDB data", async () => {
      const publicKey = "89e5147864297b80f5ddf29711ba8c093e724213b0dcbefbc3860cc6d598cc35";
      const dataKey = "dataKey1";
      const expectedDataLink = `${uriSkynetPrefix}AACDPHoC2DCV_kLGUdpdRJr3CcxCmKadLGPi6OAMl7d48w`;
      const expectedData = { message: "hi there" };

      const { data: received, dataLink } = await client.db.getJSON(publicKey, dataKey);

      expect(expectedData).toEqual(received);
      expect(dataLink).toEqual(expectedDataLink);
    });

    it("Should get existing SkyDB data using entry link", async () => {
      const publicKey = "89e5147864297b80f5ddf29711ba8c093e724213b0dcbefbc3860cc6d598cc35";
      const dataKey = "dataKey3";
      const expectedJson = { message: "hi there!" };
      const expectedData = { _data: expectedJson };
      const expectedEntryLink = `${uriSkynetPrefix}AQAZ1R-KcL4NO_xIVf0q8B1ngPVd6ec-Pu54O0Cto387Nw`;
      const expectedDataLink = `${uriSkynetPrefix}AAAVyJktMuK-7WRCNUvYcYq7izvhCbgDLXlT4YgechblJw`;

      const entryLink = getEntryLink(publicKey, dataKey);
      expect(entryLink).toEqual(expectedEntryLink);

      const { data } = await client.getFileContent(entryLink);

      expect(data).toEqual(expect.objectContaining(expectedData));

      const { data: json, dataLink } = await client.db.getJSON(publicKey, dataKey);
      expect(dataLink).toEqual(expectedDataLink);
      expect(json).toEqual(expectedJson);
    });

    it("getRawBytes should perform a lookup but not a skylink GET if the cachedDataLink is a hit for existing data", async () => {
      const publicKey = "89e5147864297b80f5ddf29711ba8c093e724213b0dcbefbc3860cc6d598cc35";
      const dataKey = "dataKey3";
      const expectedDataLink = `${uriSkynetPrefix}AAAVyJktMuK-7WRCNUvYcYq7izvhCbgDLXlT4YgechblJw`;

      const { data: returnedData, dataLink } = await client.db.getRawBytes(publicKey, dataKey, {
        cachedDataLink: expectedDataLink,
      });
      expect(returnedData).toBeNull();
      expect(dataLink).toEqual(expectedDataLink);
    });

    it("Should get existing SkyDB data with unicode data key", async () => {
      const publicKey = "4a964fa1cb329d066aedcf7fc03a249eeea3cf2461811090b287daaaec37ab36";
      const dataKey = "dataKeyż";
      const expected = { message: "Hello" };

      const { data: received } = await client.db.getJSON(publicKey, dataKey);

      expect(expected).toEqual(received);
    });

    it("Should return null for an inexistent entry", async () => {
      const { publicKey } = genKeyPairAndSeed();

      // Try getting an inexistent entry.
      const { data, dataLink } = await client.db.getJSON(publicKey, "foo");
      expect(data).toBeNull();
      expect(dataLink).toBeNull();
    });

    it("Should set and get new entries", async () => {
      const { publicKey, privateKey } = genKeyPairAndSeed();
      const json = { data: "thisistext" };
      const json2 = { data: "foo2" };

      // Set the file in SkyDB.
      await client.db.setJSON(privateKey, dataKey, json);

      // Get the file in SkyDB.
      const { data, dataLink } = await client.db.getJSON(publicKey, dataKey);
      expect(data).toEqual(json);
      expect(dataLink).toBeTruthy();

      // Set the file again.
      await client.db.setJSON(privateKey, dataKey, json2);

      // Get the file again, should have been updated.
      const { data: data2, dataLink: dataLink2 } = await client.db.getJSON(publicKey, dataKey);
      expect(data2).toEqual(json2);
      expect(dataLink2).toBeTruthy();
    });

    // Regression test: Use some strange data keys that have failed in previous versions.
    const dataKeys = [".", "..", "http://localhost:8000/", ""];

    it.each(dataKeys)("Should set and get new entry with dataKey '%s'", async (dataKey) => {
      const { publicKey, privateKey } = genKeyPairAndSeed();
      const json = { data: "thisistext" };

      await client.db.setJSON(privateKey, dataKey, json);

      const { data, dataLink } = await client.db.getJSON(publicKey, dataKey);

      expect(data).toEqual(json);
      expect(dataLink).toBeTruthy();
    });

    it("Should be able to delete an existing entry", async () => {
      const { publicKey, privateKey } = genKeyPairAndSeed();
      const json = { data: "thisistext" };

      await client.db.setJSON(privateKey, dataKey, json);

      const { data, dataLink } = await client.db.getJSON(publicKey, dataKey);

      expect(data).toEqual(json);
      expect(dataLink).toBeTruthy();

      await client.db.deleteJSON(privateKey, dataKey);

      const { data: data2, dataLink: dataLink2 } = await client.db.getJSON(publicKey, dataKey);

      expect(data2).toBeNull();
      expect(dataLink2).toBeNull();
    });

    it("Should be able to set a new entry as deleted and then write over it", async () => {
      const { publicKey, privateKey } = genKeyPairAndSeed();

      await client.db.deleteJSON(privateKey, dataKey);

      // Get the entry link.
      const entryLink = getEntryLink(publicKey, dataKey);

      // Downloading the entry link should return a 404.
      // TODO: Should getFileContent return `null` on 404?
      try {
        await client.getFileContent(entryLink);
        throw new Error("getFileContent should not have succeeded");
      } catch (err) {
        expect((err as AxiosError).response?.status).toEqual(404);
      }

      // The SkyDB entry should be null.
      const { data, dataLink } = await client.db.getJSON(publicKey, dataKey);

      expect(data).toBeNull();
      expect(dataLink).toBeNull();

      // Write to the entry.
      const json = { data: "thisistext" };
      await client.db.setJSON(privateKey, dataKey, json);

      // The entry should be readable.

      const { data: data2, dataLink: dataLink2 } = await client.db.getJSON(publicKey, dataKey);

      expect(data2).toEqual(json);
      expect(dataLink2).toBeTruthy();
    });

    it("Should correctly set a data link", async () => {
      const { publicKey, privateKey } = genKeyPairAndSeed();
      const dataLink = "AAAVyJktMuK-7WRCNUvYcYq7izvhCbgDLXlT4YgechblJw";
      const dataLinkBytes = decodeSkylinkBase64(dataLink);

      await client.db.setDataLink(privateKey, dataKey, dataLink);

      const { entry: returnedEntry } = await client.registry.getEntry(publicKey, dataKey);
      expect(returnedEntry).not.toBeNull();
      expect(returnedEntry).toEqual(expect.objectContaining({}));

      // @ts-expect-error TS still thinks returnedEntry can be null
      expect(returnedEntry.data).toEqualUint8Array(dataLinkBytes);
    });

    it("Should correctly handle the hashedDataKeyHex option", async () => {
      const { publicKey, privateKey } = genKeyPairAndSeed();
      const dataKey = "test";
      const hashedDataKeyHex = toHexString(hashDataKey(dataKey));
      const json = { message: "foo" };

      // Set JSON using the hashed data key hex.
      await client.db.setJSON(privateKey, hashedDataKeyHex, json, { hashedDataKeyHex: true });

      // Get JSON using the original data key.
      const { data } = await client.db.getJSON(publicKey, dataKey, { hashedDataKeyHex: false });

      expect(data).toEqual(json);
    });
  });

  describe("Registry end to end integration tests", () => {
    const skylink = "AABRKCTb6z9d-C-Hre-daX4-VIB8L7eydmEr8XRphnS8jg";
    const data = stringToUint8ArrayUtf8(skylink);

    it("Should return null for an inexistent entry", async () => {
      const { publicKey } = genKeyPairAndSeed();

      // Try getting an inexistent entry.
      const { entry, signature } = await client.registry.getEntry(publicKey, "foo");

      expect(entry).toBeNull();
      expect(signature).toBeNull();
    });

    it("Should set and get string entries correctly", async () => {
      const { publicKey, privateKey } = genKeyPairAndSeed();

      const entry = {
        dataKey,
        data,
        revision: BigInt(0),
      };

      await client.registry.setEntry(privateKey, entry);

      const { entry: returnedEntry } = await client.registry.getEntry(publicKey, dataKey);
      expect(returnedEntry).not.toBeNull();

      expect(returnedEntry).toEqual(entry);
    });

    it("Should set and get unicode entries correctly", async () => {
      const { publicKey, privateKey } = genKeyPairAndSeed();

      const entry = {
        dataKey,
        data: stringToUint8ArrayUtf8("∂"),
        revision: BigInt(0),
      };

      await client.registry.setEntry(privateKey, entry);

      const { entry: returnedEntry } = await client.registry.getEntry(publicKey, dataKey);
      expect(returnedEntry).not.toBeNull();

      expect(returnedEntry).toEqual(entry);
    });

    it("Should set and get an entry with empty data correctly", async () => {
      const { publicKey, privateKey } = genKeyPairAndSeed();

      const entry = {
        dataKey,
        data: new Uint8Array(),
        revision: BigInt(0),
      };

      await client.registry.setEntry(privateKey, entry);

      const { entry: returnedEntry } = await client.registry.getEntry(publicKey, dataKey);
      expect(returnedEntry).not.toBeNull();

      expect(returnedEntry).toEqual(entry);
    });
  });

  describe("Upload and download end-to-end tests", () => {
    const fileData = "testing";
    const json = { key: "testdownload" };
    const plaintextType = "text/plain";
    const plaintextMetadata = {
      filename: dataKey,
      length: fileData.length,
      subfiles: {
        HelloWorld: { filename: dataKey, contenttype: plaintextType, len: fileData.length },
      },
      tryfiles: ["index.html"],
    };

    it("Should get file content for an existing entry link of depth 1", async () => {
      const entryLink = "AQDwh1jnoZas9LaLHC_D4-2yP9XYDdZzNtz62H4Dww1jDA";
      const expectedDataLink = `${uriSkynetPrefix}XABvi7JtJbQSMAcDwnUnmp2FKDPjg8_tTTFP4BwMSxVdEg`;

      const { skylink } = await client.getFileContent(entryLink);
      expect(skylink).toEqual(expectedDataLink);
    });

    it("Should get file content for an existing entry link of depth 2", async () => {
      const entryLinkBase32 = "0400mgds8arrfnu8e6b0sde9fbkmh4nl2etvun55m0fvidudsb7bk78";
      const entryLink = convertSkylinkToBase64(entryLinkBase32);
      const expectedDataLink = `${uriSkynetPrefix}EAAFgq17B-MKsi0ARYKUMmf9vxbZlDpZkA6EaVBCG4YBAQ`;

      const { skylink } = await client.getFileContent(entryLink);
      expect(skylink).toEqual(expectedDataLink);
    });

    it("Should upload and download directories", async () => {
      const directory = {
        "i-am-not/file1.jpeg": new File(["foo1"], "i-am-not/file1.jpeg"),
        "i-am-not/file2.jpeg": new File(["foo2"], "i-am-not/file2.jpeg"),
        "i-am-not/me-neither/file3.jpeg": new File(["foo3"], "i-am-not/me-neither/file3.jpeg"),
      };
      const dirname = "dirname";
      const dirType = "application/zip";

      const { skylink } = await client.uploadDirectory(directory, dirname);
      expect(skylink).not.toEqual("");

      // Get file content and check returned values.

      const resp = await client.getFileContent(skylink);
      const { data, contentType, portalUrl, skylink: returnedSkylink } = resp;
      expect(data).toEqual(expect.any(String));
      expect(contentType).toEqual(dirType);
      expect(portalUrl).toEqualPortalUrl(portal);
      expect(skylink).toEqual(returnedSkylink);
    });

    it("Custom filenames should take effect", async () => {
      const customFilename = "asdf!!";

      // Upload the data with a custom filename.

      const file = new File([fileData], dataKey);
      const { skylink } = await client.uploadFile(file, { customFilename });
      expect(skylink).not.toEqual("");

      // Get file metadata and check filename.

      const { metadata } = await client.getMetadata(skylink);
      expect(metadata).toEqual(expect.objectContaining({ filename: customFilename }));
    });

    it("Should upload and download two files with different names and compare their etags", async () => {
      // Generate random filenames.
      const [filename1, filename2] = [randomUnicodeString(16), randomUnicodeString(16)];
      const data = "file";

      // Upload the files.
      const [{ skylink: skylink1 }, { skylink: skylink2 }] = await Promise.all([
        client.uploadFile(new File([data], filename1)),
        client.uploadFile(new File([data], filename2)),
      ]);

      await expectDifferentEtags(skylink1, skylink2);
    });

    it("Should upload and download two files with different contents and compare their etags", async () => {
      // Generate random file data.
      const [data1, data2] = [randomUnicodeString(4096), randomUnicodeString(4096)];
      const filename = "file";

      // Upload the files.
      const [{ skylink: skylink1 }, { skylink: skylink2 }] = await Promise.all([
        client.uploadFile(new File([data1], filename)),
        client.uploadFile(new File([data2], filename)),
      ]);

      await expectDifferentEtags(skylink1, skylink2);
    });

    it("Should update an etag for a resolver skylink after changing its data", async () => {
      const { publicKey, privateKey } = genKeyPairAndSeed();

      // Generate random file data.
      const [data1, data2] = [randomUnicodeString(4096), randomUnicodeString(4096)];
      const filename = "file";

      // Generate a data key and get its entry link.
      const dataKey = randomUnicodeString(16);
      const entryLink = await client.registry.getEntryLink(publicKey, dataKey);

      // Upload two random files.
      const [{ skylink: skylink1 }, { skylink: skylink2 }] = await Promise.all([
        client.uploadFile(new File([data1], filename)),
        client.uploadFile(new File([data2], filename)),
      ]);

      // Set the data link for the first file at a random data key.
      await client.db.setDataLink(privateKey, dataKey, skylink1);

      // Get the entry link's etag.
      const url = await client.getSkylinkUrl(entryLink);
      // @ts-expect-error Calling a private method.
      const response1 = await client.getFileContentRequest(url);
      const etag1 = response1.headers["etag"];
      expect(etag1).toBeTruthy();

      // Set the data link for the second file.
      await client.db.setDataLink(privateKey, dataKey, skylink2);

      // Check that the etag was updated.
      // @ts-expect-error Calling a private method.
      const response2 = await client.getFileContentRequest(url);
      const etag2 = response2.headers["etag"];
      expect(etag2).toBeTruthy();
      expect(etag2).not.toEqual(etag1);
    });

    it("Should get plaintext file contents", async () => {
      // Upload the data to acquire its skylink.

      const file = new File([fileData], dataKey, { type: plaintextType });
      const { skylink } = await client.uploadFile(file);
      expect(skylink).not.toEqual("");

      // Get file content and check returned values.

      const { data, contentType, portalUrl, skylink: returnedSkylink } = await client.getFileContent(skylink);
      expect(data).toEqual(fileData);
      expect(contentType).toEqual("text/plain");
      expect(portalUrl).toEqualPortalUrl(portal);
      expect(skylink).toEqual(returnedSkylink);
    });

    it("Should get plaintext file metadata", async () => {
      // Upload the data to acquire its skylink.

      const file = new File([fileData], dataKey, { type: plaintextType });
      const { skylink } = await client.uploadFile(file);
      expect(skylink).not.toEqual("");

      // Get file metadata and check returned values.

      const { metadata, portalUrl, skylink: returnedSkylink } = await client.getMetadata(skylink);

      expect(metadata).toEqual(plaintextMetadata);
      expect(portalUrl).toEqualPortalUrl(portal);
      expect(skylink).toEqual(returnedSkylink);
    });

    it("Should get JSON file contents", async () => {
      // Upload the data to acquire its skylink.
      const file = new File([JSON.stringify(json)], dataKey, { type: "application/json" });
      const { skylink } = await client.uploadFile(file);

      const { data, contentType } = await client.getFileContent(skylink);
      expect(data).toEqual(expect.any(Object));
      expect(data).toEqual(json);
      expect(contentType).toEqual("application/json");
    });

    it("Should get file contents when content type is not specified but inferred from filename", async () => {
      // Upload the data to acquire its skylink. Content type is inferred from filename.

      const file = new File([JSON.stringify(json)], `${dataKey}.json`);
      const { skylink } = await client.uploadFile(file);
      expect(skylink).not.toEqual("");

      // Get file content and check returned values.

      const { data, contentType } = await client.getFileContent(skylink);

      expect(data).toEqual(expect.any(Object));
      expect(data).toEqual(json);
      expect(contentType).toEqual("application/json");
    });

    it("Should get file contents when content type is not specified", async () => {
      // Upload the data to acquire its skylink. Don't specify a content type.

      const file = new File([JSON.stringify(json)], dataKey);
      const { skylink } = await client.uploadFile(file);
      expect(skylink).not.toEqual("");

      // Get file content and check returned values.

      const { data, contentType } = await client.getFileContent(skylink);

      expect(data).toEqual(expect.any(Object));
      expect(data).toEqual(json);
      expect(contentType).toEqual("application/octet-stream");
    });

    it("Should upload and download a 0-byte file", async () => {
      const onProgress = (progress: number) => {
        expect(progress).toEqual(1);
      };

      const file = new File([""], dataKey);
      expect(file.size).toEqual(0);
      const { skylink } = await client.uploadFile(file, { onUploadProgress: onProgress });
      expect(skylink).not.toEqual("");

      // Get file content and check returned values.
      const { data } = await client.getFileContent(skylink, { onDownloadProgress: onProgress });

      expect(data).toEqual("");
    });

    it("Should upload and download a 1-byte file", async () => {
      const filedata = "a";
      const onProgress = (progress: number) => {
        expect(progress).toBeLessThanOrEqual(1);
      };

      const file = new File([filedata], dataKey);
      expect(file.size).toEqual(filedata.length);
      const { skylink } = await client.uploadFile(file, { onUploadProgress: onProgress });
      expect(skylink).not.toEqual("");

      // Get file content and check returned values.
      const { data } = await client.getFileContent(skylink, { onDownloadProgress: onProgress });

      expect(data).toEqual(filedata);
    });
  });

  describe("pinSkylink", () => {
    const fileData = "testing";

    it("Should call the actual pin endpoint and get the skylink from the headers", async () => {
      // Upload the data to acquire its skylink.

      const file = new File([fileData], dataKey);
      const { skylink } = await client.uploadFile(file);
      expect(skylink).not.toEqual("");

      const { skylink: skylink2 } = await client.pinSkylink(skylink);

      expect(skylink2).toEqual(skylink);
    });
  });

  describe("resolveHns", () => {
    it("Should resolve an HNS name with an underlying skyns link to a skylink", async () => {
      // Use an HNS we own that we don't plan on changing soon.
      const domain = "mayonnaise";
      const expectedEntryLink = `${uriSkynetPrefix}AQDwh1jnoZas9LaLHC_D4-2yP9XYDdZzNtz62H4Dww1jDA`;
      const dataKey = "43c8a9b01609544ab152dad397afc3b56c1518eb546750dbc6cad5944fec0292";
      const publicKey = "cbf97df45c9f166e893e164be714a4aee840d3a421f66e52f6b9e2a5009cfabc";
      const expectedData = {
        registry: {
          publickey: `ed25519:${publicKey}`,
          datakey: dataKey,
        },
      };

      const { data, skylink } = await client.resolveHns(domain);

      expect(skylink).toEqual(expectedEntryLink);
      expect(data).toEqual(expectedData);
    });
  });
});

/**
 * Runs the etag test on the given skylinks that expects different etags.
 *
 * @param skylink1 - The first skylink.
 * @param skylink2 - The second skylink.
 */
export async function expectDifferentEtags(skylink1: string, skylink2: string): Promise<void> {
  // The skylinks should differ.
  expect(skylink1).not.toEqual(skylink2);

  // Download the files.
  let [url1, url2] = await Promise.all([client.getSkylinkUrl(skylink1), client.getSkylinkUrl(skylink2)]);
  const [response1, response2] = await Promise.all([
    // @ts-expect-error Calling a private method.
    client.getFileContentRequest(url1),
    // @ts-expect-error Calling a private method.
    client.getFileContentRequest(url2),
  ]);

  // Get the etags.
  const [etag1, etag2] = [response1.headers["etag"], response2.headers["etag"]];
  expect(etag1).toBeTruthy();
  expect(etag2).toBeTruthy();

  // The etags should differ.
  expect(etag1).not.toEqual(etag2);

  // Download the files using nocache.
  [url1, url2] = [`${url1}?nocache=true`, `${url2}?nocache=true`];
  const [response3, response4] = await Promise.all([
    // @ts-expect-error Calling a private method.
    client.getFileContentRequest(url1),
    // @ts-expect-error Calling a private method.
    client.getFileContentRequest(url2),
  ]);

  // The etags should not have changed.
  const [etag3, etag4] = [response3.headers["etag"], response4.headers["etag"]];
  expect(etag3).toEqual(etag1);
  expect(etag4).toEqual(etag2);
}<|MERGE_RESOLUTION|>--- conflicted
+++ resolved
@@ -1,18 +1,13 @@
 import { AxiosError } from "axios";
 
-<<<<<<< HEAD
-=======
 import { getEntryLink, genKeyPairAndSeed, SkynetClient } from "./index";
->>>>>>> f755e692
+
 import { hashDataKey } from "./crypto";
 import { decodeSkylinkBase64 } from "./utils/encoding";
 import { stringToUint8ArrayUtf8, toHexString, trimPrefix } from "./utils/string";
 import { defaultSkynetPortalUrl, uriSkynetPrefix } from "./utils/url";
-<<<<<<< HEAD
 import { randomUnicodeString } from "../utils/testing";
-=======
 import { convertSkylinkToBase64 } from "./skylink/format";
->>>>>>> f755e692
 
 // To test a specific server, e.g. SKYNET_JS_INTEGRATION_TEST_SERVER=https://eu-fin-1.siasky.net yarn run jest src/integration.test.ts
 const portal = process.env.SKYNET_JS_INTEGRATION_TEST_SERVER || defaultSkynetPortalUrl;
