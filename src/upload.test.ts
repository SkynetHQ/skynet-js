/* eslint-disable @typescript-eslint/no-non-null-assertion */

import axios from "axios";
import MockAdapter from "axios-mock-adapter";

import { SkynetClient, DEFAULT_SKYNET_PORTAL_URL, URI_SKYNET_PREFIX } from "./index";
import { compareFormData } from "../utils/testing";
import { splitSizeIntoChunkAlignedParts, TUS_CHUNK_SIZE } from "./upload";

let mock: MockAdapter;

const portalUrl = DEFAULT_SKYNET_PORTAL_URL;
const client = new SkynetClient(portalUrl);
const skylink = "XABvi7JtJbQSMAcDwnUnmp2FKDPjg8_tTTFP4BwMSxVdEg";
const sialink = `${URI_SKYNET_PREFIX}${skylink}`;
const merkleroot = "QAf9Q7dBSbMarLvyeE6HTQmwhr7RX9VMrP9xIMzpU3I";
const bitfield = 2048;
const data = { skylink, merkleroot, bitfield };

const filename = "bar.txt";
const file = new File(["foo"], filename, {
  type: "text/plain",
});

describe("uploadFile", () => {
  const url = `${portalUrl}/skynet/skyfile`;

  beforeEach(() => {
    mock = new MockAdapter(axios);
    mock.onPost(url).replyOnce(200, data);
    mock.onHead(portalUrl).replyOnce(200, {}, { "skynet-portal-api": portalUrl });
    mock.resetHistory();
  });

  it("should send formdata with file", async () => {
    const data = await client.uploadFile(file);

    expect(mock.history.post.length).toBe(1);
    const request = mock.history.post[0];

    await compareFormData(request.data, [["file", "foo", filename]]);

    expect(data.skylink).toEqual(sialink);
  });

  it("should set 'credentials' to 'include'", async () => {
    await client.uploadFile(file);

    expect(mock.history.post.length).toBe(1);
    const request = mock.history.post[0];
    expect(request.withCredentials).toBeTruthy();
  });

  it("should register onUploadProgress callback if defined", async () => {
    mock.onPost(url).reply(200, data);

    // Assert `onUploadProgress` is not defined if not set.
    await client.uploadFile(file);
    expect(mock.history.post.length).toBe(1);
    const request1 = mock.history.post[0];
    expect(request1.onUploadProgress).not.toBeDefined();

    // Assert `onUploadProgress` is defined when passed as an option.
    await client.uploadFile(file, { onUploadProgress: jest.fn() });
    expect(mock.history.post.length).toBe(2);
    const request2 = mock.history.post[1];
    expect(request2.onUploadProgress).toBeDefined();
  });

  it("should use custom filename if provided", async () => {
    const customFilename = "testname";

    const data = await client.uploadFile(file, { customFilename });
    expect(mock.history.post.length).toBe(1);
    const request = mock.history.post[0];
    await compareFormData(request.data, [["file", "foo", customFilename]]);
    expect(data.skylink).toEqual(sialink);
  });

  it("should send base-64 authentication password if provided", async () => {
    const data = await client.uploadFile(file, { APIKey: "foo", skynetApiKey: "bar" });

    expect(mock.history.post.length).toBe(1);
    const request = mock.history.post[0];

    expect(request.auth).toEqual({ username: "", password: "foo" });
    expect(request.headers).toEqual(expect.objectContaining({ "Skynet-Api-Key": "bar" }));
    await compareFormData(request.data, [["file", "foo", filename]]);

    expect(data.skylink).toEqual(sialink);
  });

  it("should send portal's custom user agent and cookie if defined", async () => {
    const client = new SkynetClient(portalUrl, { customUserAgent: "Sia-Agent", customCookie: "foo" });

    const data = await client.uploadFile(file);

    expect(mock.history.post.length).toBe(1);
    const request = mock.history.post[0];

    expect(request.headers!["User-Agent"]).toEqual("Sia-Agent");
    expect(request.headers!["Cookie"]).toEqual("foo");
    // Check that other headers weren't altered.
    expect(request.headers!["Content-Type"]).toEqual("application/x-www-form-urlencoded");
    await compareFormData(request.data, [["file", "foo", filename]]);

    expect(data.skylink).toEqual(sialink);
  });

  it("Should use user agent set in options passed to function", async () => {
    const client = new SkynetClient(portalUrl, { customUserAgent: "Sia-Agent" });

    const data = await client.uploadFile(file, { customUserAgent: "Sia-Agent-2" });

    expect(mock.history.post.length).toBe(1);
    const request = mock.history.post[0];

    expect(request.headers!["User-Agent"]).toEqual("Sia-Agent-2");
    // Check that other headers weren't altered.
    expect(request.headers!["Content-Type"]).toEqual("application/x-www-form-urlencoded");
    await compareFormData(request.data, [["file", "foo", filename]]);

    expect(data.skylink).toEqual(sialink);
  });

  it("Trying to upload with a skykey should throw an error", async () => {
    // @ts-expect-error we only check this use case in case someone ignores typescript typing
    await expect(client.uploadFile(file, { skykeyName: "test" })).rejects.toThrow(
      "Object parameter 'customOptions' contains unexpected property 'skykeyName'"
    );

    // @ts-expect-error we only check this use case in case someone ignores typescript typing
    await expect(client.uploadFile(file, { skykeyId: "test" })).rejects.toThrow(
      "Object parameter 'customOptions' contains unexpected property 'skykeyId'"
    );
  });

  it("should throw if 'file' input is not a file", async () => {
    mock.resetHandlers();

    // @ts-expect-error we only check this use case in case someone ignores typescript typing
    await expect(client.uploadFile("some/path/file.json")).rejects.toThrowError(
      "Expected parameter 'file' to be type 'File', was type 'string', value 'some/path/file.json'"
    );
  });

  it("should throw if a skylink was not returned", async () => {
    mock.resetHandlers();
    mock.onPost(url).replyOnce(200, {});

    await expect(client.uploadFile(file)).rejects.toThrowError(
      "Did not get a complete upload response despite a successful request. Please try again and report this issue to the devs if it persists. Error: Expected upload response field 'skylink' to be type 'string', was type 'undefined'"
    );
  });

  it("should throw if no data was returned to uploadFile", async () => {
    mock.resetHandlers();
    mock.onPost(url).replyOnce(200);

    await expect(client.uploadFile(file)).rejects.toThrowError(
      "Did not get a complete upload response despite a successful request. Please try again and report this issue to the devs if it persists. Error: response.data field missing"
    );
  });
});

describe("uploadLargeFile", () => {
  it("should throw if the chunk size multiplier is less than 1", async () => {
    // @ts-expect-error Using protected method.
    await expect(client.uploadLargeFile(file, { chunkSizeMultiplier: 0 })).rejects.toThrowError(
      "Expected option 'opts.chunkSizeMultiplier' to be greater than or equal to 1, was type 'number', value '0'"
    );
  });

  it("should throw if the chunk size multiplier is not an integer", async () => {
    // @ts-expect-error Using protected method.
    await expect(client.uploadLargeFile(file, { chunkSizeMultiplier: 1.5 })).rejects.toThrowError(
      "Expected option 'opts.chunkSizeMultiplier' to be an integer value, was type 'number', value '1.5'"
    );
  });

  it("should throw if the number of parallel uploads is less than 1", async () => {
    // @ts-expect-error Using protected method.
    await expect(client.uploadLargeFile(file, { numParallelUploads: 0.5 })).rejects.toThrowError(
      "Expected option 'opts.numParallelUploads' to be greater than or equal to 1, was type 'number', value '0.5'"
    );
  });

  it("should throw if the number of parallel uploads is not an integer", async () => {
    // @ts-expect-error Using protected method.
    await expect(client.uploadLargeFile(file, { numParallelUploads: 1.5 })).rejects.toThrowError(
      "Expected option 'opts.numParallelUploads' to be an integer value, was type 'number', value '1.5'"
    );
  });
});

describe("uploadDirectory", () => {
  const filename = "i-am-root";
  const directory = {
    "i-am-not/file1.jpeg": new File(["foo1"], "i-am-not/file1.jpeg"),
    "i-am-not/file2.jpeg": new File(["foo2"], "i-am-not/file2.jpeg"),
    "i-am-not/me-neither/file3.jpeg": new File(["foo3"], "i-am-not/me-neither/file3.jpeg"),
  };
  const url = `${portalUrl}/skynet/skyfile?filename=${filename}`;

  beforeEach(() => {
    mock = new MockAdapter(axios);
    mock.onPost(url).replyOnce(200, data);
    mock.onHead(portalUrl).replyOnce(200, {}, { "skynet-portal-api": portalUrl });
    mock.resetHistory();
  });

  it("should send formdata with files", async () => {
    const data = await client.uploadDirectory(directory, filename);

    expect(mock.history.post.length).toBe(1);
    const request = mock.history.post[0];

    await compareFormData(request.data, [
      ["files[]", "foo1", "i-am-not/file1.jpeg"],
      ["files[]", "foo2", "i-am-not/file2.jpeg"],
      ["files[]", "foo3", "i-am-not/me-neither/file3.jpeg"],
    ]);

    expect(data.skylink).toEqual(sialink);
  });

  it("should register onUploadProgress callback if defined", async () => {
    mock.onPost(url).reply(200, data);

    // Assert `onUploadProgress` is not defined if not set.
    await client.uploadDirectory(directory, filename);
    expect(mock.history.post.length).toBe(1);
    const request1 = mock.history.post[0];
    expect(request1.onUploadProgress).not.toBeDefined();

    // Assert `onUploadProgress` is defined when passed as an option.
    await client.uploadDirectory(directory, filename, { onUploadProgress: jest.fn() });
    expect(mock.history.post.length).toBe(2);
    const request2 = mock.history.post[1];
    expect(request2.onUploadProgress).toBeDefined();
  });

  it("should send errorpages if given", async () => {
    mock.resetHandlers();
    mock.onPost().replyOnce(200, data);

    const errorPages = { 404: "404.html", 500: "500.html" };
    // Percent-encoding for `{"404":"404.html","500":"500.html"}`.
    const encodedJSON = "%7B%22404%22%3A%22404.html%22%2C%22500%22%3A%22500.html%22%7D";

    await client.uploadDirectory(directory, filename, { errorPages });

    expect(mock.history.post.length).toBe(1);
    expect(mock.history.post[0].url).toContain(`errorpages=${encodedJSON}`);
  });

  it("should send tryfiles if given", async () => {
    mock.resetHandlers();
    mock.onPost().replyOnce(200, data);

    const tryFiles = ["foo", "bar"];
    // Percent-encoding for `["foo","bar"]`.
    const encodedArray = "%5B%22foo%22%2C%22bar%22%5D";

    await client.uploadDirectory(directory, filename, { tryFiles });

    expect(mock.history.post.length).toBe(1);
    expect(mock.history.post[0].url).toContain(`tryfiles=${encodedArray}`);
  });

  it("should encode special characters in the URL", async () => {
    const filename = "encoding?test";
    const url = `${portalUrl}/skynet/skyfile?filename=encoding%3Ftest`;
    mock.resetHandlers();
    mock.onPost(url).replyOnce(200, data);

    const response = await client.uploadDirectory(directory, filename);

    expect(mock.history.post.length).toBe(1);

    expect(response.skylink).toEqual(sialink);
  });

  it("should throw if a skylink was not returned", async () => {
    mock.resetHandlers();
    mock.onPost(url).replyOnce(200, {});

    await expect(client.uploadDirectory(directory, filename)).rejects.toThrowError(
      "Did not get a complete upload response despite a successful request. Please try again and report this issue to the devs if it persists."
    );
  });
});

describe("splitSizeIntoChunkAlignedParts", () => {
  const mib = 1 << 20;
  const chunk = TUS_CHUNK_SIZE;
  const cases: Array<[number, number, number, { start: number; end: number }[]]> = [
    [
      40 * mib,
      2,
      chunk,
      [
        { start: 0, end: 40 * mib },
        { start: 40 * mib, end: 40 * mib },
      ],
    ],
    [
      40 * mib,
      3,
      chunk,
      [
        { start: 0, end: 40 * mib },
        { start: 40 * mib, end: 40 * mib },
        { start: 40 * mib, end: 40 * mib },
      ],
    ],
    [
      41 * mib,
      2,
      chunk,
      [
        { start: 0, end: 40 * mib },
        { start: 40 * mib, end: 41 * mib },
      ],
    ],
    [
      80 * mib,
      2,
      chunk,
      [
        { start: 0, end: 40 * mib },
        { start: 40 * mib, end: 80 * mib },
      ],
    ],
    [
      50 * mib,
      2,
      chunk,
      [
        { start: 0, end: 40 * mib },
        { start: 40 * mib, end: 50 * mib },
      ],
    ],
    [
      100 * mib,
      2,
      chunk,
      [
        { start: 0, end: 40 * mib },
        { start: 40 * mib, end: 100 * mib },
      ],
    ],
    [
      50 * mib,
      3,
      chunk,
      [
        { start: 0, end: 40 * mib },
        { start: 40 * mib, end: 50 * mib },
        { start: 50 * mib, end: 50 * mib },
      ],
    ],
    [
      100 * mib,
      3,
      chunk,
      [
        { start: 0, end: 40 * mib },
        { start: 40 * mib, end: 80 * mib },
        { start: 80 * mib, end: 100 * mib },
      ],
    ],
    [
      500 * mib,
      6,
      chunk,
      [
        { start: 0 * mib, end: 80 * mib },
        { start: 80 * mib, end: 160 * mib },
        { start: 160 * mib, end: 240 * mib },
        { start: 240 * mib, end: 320 * mib },
        { start: 320 * mib, end: 400 * mib },
        { start: 400 * mib, end: 500 * mib },
      ],
    ],

    // Use larger chunk size.
    [
      40 * mib,
      2,
      chunk * 2,
      [
        { start: 0, end: 0 },
        { start: 0, end: 40 * mib },
      ],
    ],
    [
      40 * mib,
      3,
      chunk * 3,
      [
        { start: 0, end: 0 },
        { start: 0, end: 0 },
        { start: 0, end: 40 * mib },
      ],
    ],
    [
      41 * mib,
      2,
      chunk * 2,
      [
        { start: 0, end: 0 },
        { start: 0, end: 41 * mib },
      ],
    ],
    [
      80 * mib,
      2,
      chunk * 2,
      [
        { start: 0, end: 80 * mib },
        { start: 80 * mib, end: 80 * mib },
      ],
    ],
    [
      81 * mib,
      2,
      chunk * 2,
      [
        { start: 0, end: 80 * mib },
        { start: 80 * mib, end: 81 * mib },
      ],
    ],

    // Case where the total size is 0.
    [
      0,
      2,
      chunk,
      [
        { start: 0, end: 0 },
        { start: 0, end: 0 },
      ],
    ],
  ];

<<<<<<< HEAD
  it.each(cases)(
=======
  it.each(sizesAndChunks)(
>>>>>>> 43973045
    "(totalSize: '%s', partCount: '%s', chunkSize: '%s') should result in '%s'",
    (totalSize, partCount, chunkSize, expectedParts) => {
      const parts = splitSizeIntoChunkAlignedParts(totalSize, partCount, chunkSize);
      expect(parts).toEqual(expectedParts);
    }
  );
<<<<<<< HEAD

  it("should throw if the partCount is 0", () => {
    expect(() => splitSizeIntoChunkAlignedParts(1, 0, 1)).toThrowError(
      "Expected option 'partCount' to be greater than or equal to 1, was type 'number', value '0'"
    );
  });

  it("should throw if the chunkSize is 0", () => {
    expect(() => splitSizeIntoChunkAlignedParts(1, 1, 0)).toThrowError(
      "Expected option 'chunkSize' to be greater than or equal to 1, was type 'number', value '0'"
    );
  });
=======
>>>>>>> 43973045
});<|MERGE_RESOLUTION|>--- conflicted
+++ resolved
@@ -444,18 +444,13 @@
     ],
   ];
 
-<<<<<<< HEAD
   it.each(cases)(
-=======
-  it.each(sizesAndChunks)(
->>>>>>> 43973045
     "(totalSize: '%s', partCount: '%s', chunkSize: '%s') should result in '%s'",
     (totalSize, partCount, chunkSize, expectedParts) => {
       const parts = splitSizeIntoChunkAlignedParts(totalSize, partCount, chunkSize);
       expect(parts).toEqual(expectedParts);
     }
   );
-<<<<<<< HEAD
 
   it("should throw if the partCount is 0", () => {
     expect(() => splitSizeIntoChunkAlignedParts(1, 0, 1)).toThrowError(
@@ -468,6 +463,4 @@
       "Expected option 'chunkSize' to be greater than or equal to 1, was type 'number', value '0'"
     );
   });
-=======
->>>>>>> 43973045
 });