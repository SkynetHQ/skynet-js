--- conflicted
+++ resolved
@@ -431,35 +431,6 @@
       url: this.initialPortalUrl,
     });
 
-<<<<<<< HEAD
-/**
- * Helper function that builds the request headers.
- *
- * @param [baseHeaders] - Any base headers.
- * @param [customUserAgent] - A custom user agent to set.
- * @param [customCookie] - A custom cookie.
- * @param [skynetApiKey] - Authentication key to use for a Skynet portal.
- * @returns - The built headers.
- */
-export function buildRequestHeaders(
-  baseHeaders?: Headers,
-  customUserAgent?: string,
-  customCookie?: string,
-  skynetApiKey?: string
-): Headers {
-  const returnHeaders = { ...baseHeaders };
-  // Set some headers from common options.
-  if (customUserAgent) {
-    returnHeaders["User-Agent"] = customUserAgent;
-  }
-  if (customCookie) {
-    returnHeaders["Cookie"] = customCookie;
-  }
-  if (skynetApiKey) {
-    returnHeaders["Skynet-Api-Key"] = skynetApiKey;
-  }
-  return returnHeaders;
-=======
     if (!response.headers) {
       throw new Error(
         "Did not get 'headers' in response despite a successful request. Please try again and report this issue to the devs if it persists."
@@ -471,5 +442,4 @@
     }
     return portalUrl;
   }
->>>>>>> 38bd5f5e
 }