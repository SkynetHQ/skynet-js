import { sign } from "tweetnacl";

import { SkynetClient } from "./client";
import {
  defaultGetEntryOptions,
  defaultSetEntryOptions,
  CustomGetEntryOptions,
  RegistryEntry,
  SignedRegistryEntry,
  CustomSetEntryOptions,
} from "./registry";
import { assertUint64, MAX_REVISION } from "./utils/number";
<<<<<<< HEAD
import { BaseCustomOptions, uriSkynetPrefix } from "./utils/skylink";
import { hexToUint8Array, isHexString, trimUriPrefix, toHexString, stringToUint8ArrayUtf8 } from "./utils/string";
import { CustomUploadOptions, UploadRequestResponse } from "./upload";
import { CustomDownloadOptions } from "./download";
=======
import { uriSkynetPrefix } from "./utils/skylink";
import { hexToUint8Array, trimUriPrefix, toHexString, stringToUint8Array } from "./utils/string";
import { defaultUploadOptions, CustomUploadOptions, UploadRequestResponse } from "./upload";
import { defaultDownloadOptions, CustomDownloadOptions } from "./download";
import { validateHexString, validateObject, validateOptionalObject, validateString } from "./utils/validation";
import { extractOptions } from "./utils/options";
>>>>>>> d197a54c

export const JSON_RESPONSE_VERSION = 2;

export type JsonData = Record<string, unknown>;

/**
 * Custom get JSON options.
 */
export type CustomGetJSONOptions = CustomGetEntryOptions & CustomDownloadOptions;

export const defaultGetJSONOptions = {
  ...defaultGetEntryOptions,
  ...defaultDownloadOptions,
};

/**
 * Custom set JSON options.
 */
export type CustomSetJSONOptions = CustomGetJSONOptions & CustomSetEntryOptions & CustomUploadOptions;

export const defaultSetJSONOptions = {
  ...defaultGetJSONOptions,
  ...defaultSetEntryOptions,
  ...defaultUploadOptions,
};

export type JSONResponse = {
  data: JsonData | null;
  skylink: string | null;
};

/**
 * Gets the JSON object corresponding to the publicKey and dataKey.
 *
 * @param this - SkynetClient
 * @param publicKey - The user public key.
 * @param dataKey - The key of the data to fetch for the given user.
 * @param [customOptions] - Additional settings that can optionally be set.
 * @returns - The returned JSON and revision number.
 * @throws - Will throw if the returned signature does not match the returned entry, or if the skylink in the entry is invalid.
 */
export async function getJSON(
  this: SkynetClient,
  publicKey: string,
  dataKey: string | Uint8Array,
  customOptions?: CustomGetJSONOptions
): Promise<JSONResponse> {
  validateOptionalObject("customOptions", customOptions, "parameter", defaultGetJSONOptions);
  // Rest of validation is done in `getEntry`.

  const opts = {
    ...defaultGetJSONOptions,
    ...this.customOptions,
    ...customOptions,
  };

  // Lookup the registry entry.
  const getEntryOpts = extractOptions(opts, defaultGetEntryOptions);
  const { entry }: { entry: RegistryEntry | null } = await this.registry.getEntry(publicKey, dataKey, getEntryOpts);
  if (entry === null) {
    return { data: null, skylink: null };
  }

  // Download the data in that Skylink.
  const skylink = entry.data;
  const downloadOpts = extractOptions(opts, defaultDownloadOptions);
  const { data } = await this.getFileContent<Record<string, unknown>>(skylink, downloadOpts);

  if (typeof data !== "object" || data === null) {
    throw new Error(`File data for the entry at data key '${dataKey}' is not JSON.`);
  }

  if (!(data["_data"] && data["_v"])) {
    // Legacy data prior to v4, return as-is.
    return { data, skylink };
  }

  const actualData = data["_data"];
  if (typeof actualData !== "object" || data === null) {
    throw new Error(`File data '_data' for the entry at data key '${dataKey}' is not JSON.`);
  }
  return { data: actualData as Record<string, unknown>, skylink };
}

/**
 * Sets a JSON object at the registry entry corresponding to the publicKey and dataKey.
 *
 * @param this - SkynetClient
 * @param privateKey - The user private key.
 * @param dataKey - The key of the data to fetch for the given user.
 * @param json - The JSON data to set.
 * @param [customOptions] - Additional settings that can optionally be set.
 * @throws - Will throw if the input keys are not valid strings.
 */
export async function setJSON(
  this: SkynetClient,
  privateKey: string,
  dataKey: string | Uint8Array,
  json: JsonData,
  customOptions?: CustomSetJSONOptions
): Promise<JSONResponse> {
  validateHexString("privateKey", privateKey, "parameter");
  validateString("dataKey", dataKey, "parameter");
  validateObject("json", json, "parameter");
  validateOptionalObject("customOptions", customOptions, "parameter", defaultSetJSONOptions);

  const opts = {
    ...defaultSetJSONOptions,
    ...this.customOptions,
    ...customOptions,
  };

  const { publicKey: publicKeyArray } = sign.keyPair.fromSecretKey(hexToUint8Array(privateKey));

  const [entry, skylink] = await getOrCreateRegistryEntry(this, publicKeyArray, dataKey, json, opts);

  // Update the registry.
  const setEntryOpts = extractOptions(opts, defaultSetEntryOptions);
  await this.registry.setEntry(privateKey, entry, setEntryOpts);

  return { data: json, skylink };
}

export async function getOrCreateRegistryEntry(
  client: SkynetClient,
  publicKeyArray: Uint8Array,
  dataKey: string | Uint8Array,
  json: JsonData,
  customOptions?: CustomSetJSONOptions
): Promise<[RegistryEntry, string]> {
  // Not publicly available, don't validate input.

  const opts = {
    ...defaultSetJSONOptions,
    ...client.customOptions,
    ...customOptions,
  };

  // Set the hidden _data and _v fields.
  const data = { _data: json, _v: JSON_RESPONSE_VERSION };

  // Create the data to upload to acquire its skylink.
  // TODO: Update
  const dataKeyHex = toHexString(stringToUint8ArrayUtf8(dataKey));
  const file = new File([JSON.stringify(data)], `dk:${dataKeyHex}`, { type: "application/json" });

  // Start file upload, do not block.
  const uploadOpts = extractOptions(opts, defaultUploadOptions);
  const skyfilePromise: Promise<UploadRequestResponse> = client.uploadFile(file, uploadOpts);

  // Fetch the current value to find out the revision.
  //
  // Start getEntry, do not block.
  const getEntryOpts = extractOptions(opts, defaultGetEntryOptions);
  const entryPromise: Promise<SignedRegistryEntry> = client.registry.getEntry(
    toHexString(publicKeyArray),
    dataKey,
    getEntryOpts
  );

  // Block until both getEntry and uploadFile are finished.
  const [signedEntry, skyfile] = await Promise.all<SignedRegistryEntry, UploadRequestResponse>([
    entryPromise,
    skyfilePromise,
  ]);

  let revision: bigint;
  if (signedEntry.entry === null) {
    revision = BigInt(0);
  } else {
    revision = signedEntry.entry.revision + BigInt(1);
  }

  // Throw if the revision is already the maximum value.
  if (revision > MAX_REVISION) {
    throw new Error("Current entry already has maximum allowed revision, could not update the entry");
  }

  // Assert the input is 64 bits.
  assertUint64(revision);

  // Build the registry value.
  const skylink = skyfile.skylink;
  let dataKeyStr;
  if (typeof dataKey === "string") {
    dataKeyStr = dataKey;
  } else {
    dataKeyStr = toHexString(dataKey);
  }
  const entry: RegistryEntry = {
    datakey: dataKeyStr,
    data: trimUriPrefix(skylink, uriSkynetPrefix),
    revision,
  };
  return [entry, skylink];
}<|MERGE_RESOLUTION|>--- conflicted
+++ resolved
@@ -10,19 +10,12 @@
   CustomSetEntryOptions,
 } from "./registry";
 import { assertUint64, MAX_REVISION } from "./utils/number";
-<<<<<<< HEAD
-import { BaseCustomOptions, uriSkynetPrefix } from "./utils/skylink";
-import { hexToUint8Array, isHexString, trimUriPrefix, toHexString, stringToUint8ArrayUtf8 } from "./utils/string";
-import { CustomUploadOptions, UploadRequestResponse } from "./upload";
-import { CustomDownloadOptions } from "./download";
-=======
 import { uriSkynetPrefix } from "./utils/skylink";
-import { hexToUint8Array, trimUriPrefix, toHexString, stringToUint8Array } from "./utils/string";
+import { hexToUint8Array, trimUriPrefix, toHexString, stringToUint8ArrayUtf8 } from "./utils/string";
 import { defaultUploadOptions, CustomUploadOptions, UploadRequestResponse } from "./upload";
 import { defaultDownloadOptions, CustomDownloadOptions } from "./download";
 import { validateHexString, validateObject, validateOptionalObject, validateString } from "./utils/validation";
 import { extractOptions } from "./utils/options";
->>>>>>> d197a54c
 
 export const JSON_RESPONSE_VERSION = 2;
 
