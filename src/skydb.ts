--- conflicted
+++ resolved
@@ -299,25 +299,13 @@
 
   // Get the latest entry.
   // TODO: Can remove this once we start caching the latest revision.
-<<<<<<< HEAD
   const signedEntry = await client.registry.getEntry(publicKey, dataKey, opts);
   const revision = getNextRevisionFromEntry(signedEntry.entry);
-=======
-  const getEntryOpts = extractOptions(opts, defaultGetEntryOptions);
-  const signedEntry = await client.registry.getEntry(publicKey, dataKey, getEntryOpts);
-  const revision = getRevisionFromEntry(signedEntry.entry);
-
-  dataLink = trimUriPrefix(dataLink, uriSkynetPrefix);
->>>>>>> 7024f217
 
   // Build the registry entry.
   const entry: RegistryEntry = {
     dataKey,
-<<<<<<< HEAD
     data,
-=======
-    data: decodeSkylinkBase64(dataLink),
->>>>>>> 7024f217
     revision,
   };
 
