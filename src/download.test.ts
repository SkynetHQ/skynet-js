--- conflicted
+++ resolved
@@ -250,11 +250,7 @@
     mock.onGet(expectedUrl).replyOnce(200);
 
     await expect(client.getFileContent(skylink)).rejects.toThrowError(
-<<<<<<< HEAD
-      "File content response invalid despite a successful request. Please try again and report this issue to the devs if it persists. Error: Did not get 'data' in response."
-=======
       "File content response invalid despite a successful request. Please try again and report this issue to the devs if it persists. Error: 'response.data' field missing"
->>>>>>> f755e692
     );
   });
 
@@ -262,9 +258,6 @@
     mock.onGet(expectedUrl).replyOnce(200, {});
 
     await expect(client.getFileContent(skylink)).rejects.toThrowError(
-<<<<<<< HEAD
-      "File content response invalid despite a successful request. Please try again and report this issue to the devs if it persists. Error: Did not get 'headers' in response."
-=======
       "File content response invalid despite a successful request. Please try again and report this issue to the devs if it persists. Error: 'response.headers' field missing"
     );
   });
@@ -299,7 +292,6 @@
 
     await expect(client.getFileContent(skylink)).rejects.toThrowError(
       "File content response invalid despite a successful request. Please try again and report this issue to the devs if it persists. Error: 'skynet-skylink' header missing"
->>>>>>> f755e692
     );
   });
 
