import { AxiosResponse, ResponseType } from "axios";

import { Headers, SkynetClient } from "./client";
import { getEntryLink, validateRegistryProof } from "./registry";
import { convertSkylinkToBase32, formatSkylink } from "./skylink/format";
import { parseSkylink } from "./skylink/parse";
import { isSkylinkV1 } from "./skylink/sia";
import { BaseCustomOptions, DEFAULT_BASE_OPTIONS } from "./utils/options";
import { trimUriPrefix } from "./utils/string";
import { addSubdomain, addUrlQuery, makeUrl, URI_HANDSHAKE_PREFIX } from "./utils/url";
import {
  throwValidationError,
  validateObject,
  validateOptionalObject,
  validateSkylinkString,
  validateString,
} from "./utils/validation";
import { JsonData } from "./utils/types";

/**
 * Custom download options.
 *
 * @property [endpointDownload] - The relative URL path of the portal endpoint to contact.
 * @property [download=false] - Indicates to `getSkylinkUrl` whether the file should be downloaded (true) or opened in the browser (false). `downloadFile` and `openFile` override this value.
 * @property [path] - A path to append to the skylink, e.g. `dir1/dir2/file`. A Unix-style path is expected. Each path component will be URL-encoded.
 * @property [range] - The Range request header to set for the download. Not applicable for in-borwser downloads.
 * @property [responseType] - The response type.
 * @property [subdomain=false] - Whether to return the final skylink in subdomain format.
 */
export type CustomDownloadOptions = BaseCustomOptions & {
  endpointDownload?: string;
  download?: boolean;
  path?: string;
  range?: string;
  responseType?: ResponseType;
  subdomain?: boolean;
};

/**
 * Custom HNS download options.
 *
 * @property [endpointDownloadHns] - The relative URL path of the portal endpoint to contact.
 * @property [hnsSubdomain="hns"] - The name of the hns subdomain on the portal.
 */
export type CustomHnsDownloadOptions = CustomDownloadOptions & {
  endpointDownloadHns?: string;
  hnsSubdomain?: string;
};

export type CustomGetMetadataOptions = BaseCustomOptions & {
  endpointGetMetadata?: string;
};

export type CustomHnsResolveOptions = BaseCustomOptions & {
  endpointResolveHns?: string;
};

/**
 * The response for a get file content request.
 *
 * @property data - The returned file content. Its type is stored in contentType.
 * @property contentType - The type of the content.
 * @property portalUrl - The URL of the portal.
 * @property skylink - 46-character skylink.
 */
export type GetFileContentResponse<T = unknown> = {
  data: T;
  contentType: string;
  portalUrl: string;
  skylink: string;
};

/**
 * The response for a get metadata request.
 *
 * @property metadata - The metadata in JSON format.
 * @property portalUrl - The URL of the portal.
 * @property skylink - 46-character skylink.
 */
export type GetMetadataResponse = {
  metadata: Record<string, unknown>;
  portalUrl: string;
  skylink: string;
};

/**
 * The response for a resolve HNS request.
 *
 * @property skylink - 46-character skylink.
 */
export type ResolveHnsResponse = {
  data: JsonData;
  skylink: string;
};

export const DEFAULT_DOWNLOAD_OPTIONS = {
  ...DEFAULT_BASE_OPTIONS,
  endpointDownload: "/",
  download: false,
  path: undefined,
  range: undefined,
  responseType: undefined,
  subdomain: false,
};

const DEFAULT_GET_METADATA_OPTIONS = {
  ...DEFAULT_BASE_OPTIONS,
  endpointGetMetadata: "/skynet/metadata",
};

const DEFAULT_DOWNLOAD_HNS_OPTIONS = {
  ...DEFAULT_DOWNLOAD_OPTIONS,
  endpointDownloadHns: "hns",
  hnsSubdomain: "hns",
  // Default to subdomain format for HNS URLs.
  subdomain: true,
};

const DEFAULT_RESOLVE_HNS_OPTIONS = {
  ...DEFAULT_BASE_OPTIONS,
  endpointResolveHns: "hnsres",
};

/**
 * Initiates a download of the content of the skylink within the browser.
 *
 * @param this - SkynetClient
 * @param skylinkUrl - 46-character skylink, or a valid skylink URL. Can be followed by a path. Note that the skylink will not be encoded, so if your path might contain special characters, consider using `customOptions.path`.
 * @param [customOptions] - Additional settings that can optionally be set.
 * @param [customOptions.endpointDownload="/"] - The relative URL path of the portal endpoint to contact.
 * @returns - The full URL that was used.
 * @throws - Will throw if the skylinkUrl does not contain a skylink or if the path option is not a string.
 */
export async function downloadFile(
  this: SkynetClient,
  skylinkUrl: string,
  customOptions?: CustomDownloadOptions
): Promise<string> {
  // Validation is done in `getSkylinkUrl`.

  const opts = { ...DEFAULT_DOWNLOAD_OPTIONS, ...this.customOptions, ...customOptions, download: true };

  const url = await this.getSkylinkUrl(skylinkUrl, opts);

  // Download the url.
  window.location.assign(url);

  return url;
}

/**
 * Initiates a download of the content of the skylink at the Handshake domain.
 *
 * @param this - SkynetClient
 * @param domain - Handshake domain.
 * @param [customOptions] - Additional settings that can optionally be set.
 * @param [customOptions.endpointDownloadHns="/hns"] - The relative URL path of the portal endpoint to contact.
 * @returns - The full URL that was used.
 * @throws - Will throw if the input domain is not a string.
 */
export async function downloadFileHns(
  this: SkynetClient,
  domain: string,
  customOptions?: CustomDownloadOptions
): Promise<string> {
  // Validation is done in `getHnsUrl`.

  const opts = { ...DEFAULT_DOWNLOAD_HNS_OPTIONS, ...this.customOptions, ...customOptions, download: true };

  const url = await this.getHnsUrl(domain, opts);

  // Download the url.
  window.location.assign(url);

  return url;
}

/**
 * Constructs the full URL for the given skylink.
 *
 * @param this - SkynetClient
 * @param skylinkUrl - Skylink string. See `downloadFile`.
 * @param [customOptions] - Additional settings that can optionally be set.
 * @param [customOptions.endpointDownload="/"] - The relative URL path of the portal endpoint to contact.
 * @returns - The full URL for the skylink.
 * @throws - Will throw if the skylinkUrl does not contain a skylink or if the path option is not a string.
 */
export async function getSkylinkUrl(
  this: SkynetClient,
  skylinkUrl: string,
  customOptions?: CustomDownloadOptions
): Promise<string> {
  // Validation is done in `getSkylinkUrlForPortal`.

  const opts = { ...DEFAULT_DOWNLOAD_OPTIONS, ...this.customOptions, ...customOptions };

  const portalUrl = await this.portalUrl();

  return getSkylinkUrlForPortal(portalUrl, skylinkUrl, opts);
}

/**
 * Gets the skylink URL without an initialized client.
 *
 * @param portalUrl - The portal URL.
 * @param skylinkUrl - Skylink string. See `downloadFile`.
 * @param [customOptions] - Additional settings that can optionally be set.
 * @param [customOptions.endpointDownload="/"] - The relative URL path of the portal endpoint.
 * @returns - The full URL for the skylink.
 * @throws - Will throw if the skylinkUrl does not contain a skylink or if the path option is not a string.
 */
export function getSkylinkUrlForPortal(
  portalUrl: string,
  skylinkUrl: string,
  customOptions?: CustomDownloadOptions
): string {
  validateString("portalUrl", portalUrl, "parameter");
  validateString("skylinkUrl", skylinkUrl, "parameter");
  validateOptionalObject("customOptions", customOptions, "parameter", DEFAULT_DOWNLOAD_OPTIONS);

  const opts = { ...DEFAULT_DOWNLOAD_OPTIONS, ...customOptions };

<<<<<<< HEAD
  const query: { [key: string]: string | undefined } = {};
  if (opts.download) {
    // Set the "attachment" parameter.
    query.attachment = "true";
  }
=======
  const query = buildQuery(opts.download);
>>>>>>> 5123fa7d

  // URL-encode the path.
  let path = "";
  if (opts.path) {
    if (typeof opts.path !== "string") {
      throw new Error(`opts.path has to be a string, ${typeof opts.path} provided`);
    }

    // Encode each element of the path separately and join them.
    //
    // Don't use encodeURI because it does not encode characters such as '?'
    // etc. These are allowed as filenames on Skynet and should be encoded so
    // they are not treated as URL separators.
    path = opts.path
      .split("/")
      .map((element: string) => encodeURIComponent(element))
      .join("/");
  }

  let url;
  if (opts.subdomain) {
    // The caller wants to use a URL with the skylink as a base32 subdomain.
    //
    // Get the path from the skylink. Use the empty string if not found.
    const skylinkPath = parseSkylink(skylinkUrl, { onlyPath: true }) ?? "";
    // Get just the skylink.
    let skylink = parseSkylink(skylinkUrl);
    if (skylink === null) {
      throw new Error(`Could not get skylink out of input '${skylinkUrl}'`);
    }
    // Convert the skylink (without the path) to base32.
    skylink = convertSkylinkToBase32(skylink);
    url = addSubdomain(portalUrl, skylink);
    url = makeUrl(url, skylinkPath, path);
  } else {
    // Get the skylink including the path.
    const skylink = parseSkylink(skylinkUrl, { includePath: true });
    if (skylink === null) {
      throw new Error(`Could not get skylink with path out of input '${skylinkUrl}'`);
    }
    // Add additional path if passed in.
    url = makeUrl(portalUrl, opts.endpointDownload, skylink);
    url = makeUrl(url, path);
  }

  return addUrlQuery(url, query);
}

/**
 * Constructs the full URL for the given HNS domain.
 *
 * @param this - SkynetClient
 * @param domain - Handshake domain.
 * @param [customOptions={}] - Additional settings that can optionally be set.
 * @param [customOptions.endpointDownloadHns="/hns"] - The relative URL path of the portal endpoint to contact.
 * @returns - The full URL for the HNS domain.
 * @throws - Will throw if the input domain is not a string.
 */
export async function getHnsUrl(
  this: SkynetClient,
  domain: string,
  customOptions?: CustomHnsDownloadOptions
): Promise<string> {
  validateString("domain", domain, "parameter");
  validateOptionalObject("customOptions", customOptions, "parameter", DEFAULT_DOWNLOAD_HNS_OPTIONS);

  const opts = { ...DEFAULT_DOWNLOAD_HNS_OPTIONS, ...this.customOptions, ...customOptions };

<<<<<<< HEAD
  const query: { [key: string]: string | undefined } = {};
  if (opts.download) {
    query.attachment = "true";
  }
=======
  const query = buildQuery(opts.download);
>>>>>>> 5123fa7d

  domain = trimUriPrefix(domain, URI_HANDSHAKE_PREFIX);
  const portalUrl = await this.portalUrl();
  const url = opts.subdomain
    ? addSubdomain(addSubdomain(portalUrl, opts.hnsSubdomain), domain)
    : makeUrl(portalUrl, opts.endpointDownloadHns, domain);

  return addUrlQuery(url, query);
}

/**
 * Constructs the full URL for the resolver for the given HNS domain.
 *
 * @param this - SkynetClient
 * @param domain - Handshake domain.
 * @param [customOptions={}] - Additional settings that can optionally be set.
 * @param [customOptions.endpointResolveHns="/hnsres"] - The relative URL path of the portal endpoint to contact.
 * @returns - The full URL for the resolver for the HNS domain.
 * @throws - Will throw if the input domain is not a string.
 */
export async function getHnsresUrl(
  this: SkynetClient,
  domain: string,
  customOptions?: CustomHnsResolveOptions
): Promise<string> {
  validateString("domain", domain, "parameter");
  validateOptionalObject("customOptions", customOptions, "parameter", DEFAULT_RESOLVE_HNS_OPTIONS);

  const opts = { ...DEFAULT_RESOLVE_HNS_OPTIONS, ...this.customOptions, ...customOptions };

  domain = trimUriPrefix(domain, URI_HANDSHAKE_PREFIX);
  const portalUrl = await this.portalUrl();

  return makeUrl(portalUrl, opts.endpointResolveHns, domain);
}

/**
 * Gets only the metadata for the given skylink without the contents.
 *
 * @param this - SkynetClient
 * @param skylinkUrl - Skylink string. See `downloadFile`.
 * @param [customOptions] - Additional settings that can optionally be set. See `downloadFile` for the full list.
 * @param [customOptions.endpointGetMetadata="/"] - The relative URL path of the portal endpoint to contact.
 * @returns - The metadata in JSON format. Empty if no metadata was found.
 * @throws - Will throw if the skylinkUrl does not contain a skylink or if the path option is not a string.
 */
export async function getMetadata(
  this: SkynetClient,
  skylinkUrl: string,
  customOptions?: CustomGetMetadataOptions
): Promise<GetMetadataResponse> {
  validateOptionalObject("customOptions", customOptions, "parameter", DEFAULT_GET_METADATA_OPTIONS);
  // Rest of validation is done in `getSkylinkUrl`.

  const opts = { ...DEFAULT_GET_METADATA_OPTIONS, ...this.customOptions, ...customOptions };

  // Don't include the path for now since the endpoint doesn't support it.
  const path = parseSkylink(skylinkUrl, { onlyPath: true });
  if (path) {
    throw new Error("Skylink string should not contain a path");
  }
  const getSkylinkUrlOpts = { endpointDownload: opts.endpointGetMetadata };
  const url = await this.getSkylinkUrl(skylinkUrl, getSkylinkUrlOpts);

  const response = await this.executeRequest({
    ...opts,
    endpointPath: opts.endpointGetMetadata,
    method: "GET",
    url,
  });

  // TODO: Pass subdomain option.
  const inputSkylink = parseSkylink(skylinkUrl);
  validateGetMetadataResponse(response, inputSkylink as string);

  const metadata = response.data;

  const portalUrl = response.headers["skynet-portal-api"];
  const skylink = formatSkylink(response.headers["skynet-skylink"]);

  return { metadata, portalUrl, skylink };
}

/**
 * Gets the contents of the file at the given skylink.
 *
 * @param this - SkynetClient
 * @param skylinkUrl - Skylink string. See `downloadFile`.
 * @param [customOptions] - Additional settings that can optionally be set.
 * @param [customOptions.endpointDownload="/"] - The relative URL path of the portal endpoint to contact.
 * @returns - An object containing the data of the file, the content-type, portal URL, and the file's skylink.
 * @throws - Will throw if the skylinkUrl does not contain a skylink or if the path option is not a string.
 */
export async function getFileContent<T = unknown>(
  this: SkynetClient,
  skylinkUrl: string,
  customOptions?: CustomDownloadOptions
): Promise<GetFileContentResponse<T>> {
  // Validation is done in `getFileContentRequest`.

  const response = await this.getFileContentRequest(skylinkUrl, customOptions);
  const inputSkylink = parseSkylink(skylinkUrl);

  // `inputSkylink` cannot be null. `getSkylinkUrl` would have thrown on an
  // invalid skylink.
  validateGetFileContentResponse(response, inputSkylink as string);

  return await extractGetFileContentResponse<T>(response);
}

/**
 * Makes the request to get the contents of the file at the given skylink.
 *
 * @param this - SkynetClient
 * @param skylinkUrl - Skylink string. See `downloadFile`.
 * @param [customOptions] - Additional settings that can optionally be set.
 * @param [customOptions.endpointDownload="/"] - The relative URL path of the portal endpoint to contact.
 * @returns - The get file content response.
 * @throws - Will throw if the skylinkUrl does not contain a skylink or if the path option is not a string.
 */
export async function getFileContentRequest(
  this: SkynetClient,
  skylinkUrl: string,
  customOptions?: CustomDownloadOptions
): Promise<AxiosResponse> {
  // Validation is done in `getSkylinkUrl`.

  const opts = { ...DEFAULT_DOWNLOAD_OPTIONS, ...this.customOptions, ...customOptions };

  const url = await this.getSkylinkUrl(skylinkUrl, opts);

  const headers = buildGetFileContentHeaders(opts.range);

  // GET request the data at the skylink.
  return await this.executeRequest({
    ...opts,
    endpointPath: opts.endpointDownload,
    method: "get",
    url,
    headers,
  });
}

/**
 * Gets the contents of the file at the given Handshake domain.
 *
 * @param this - SkynetClient
 * @param domain - Handshake domain.
 * @param [customOptions] - Additional settings that can optionally be set.
 * @param [customOptions.endpointDownloadHns="/hns"] - The relative URL path of the portal endpoint to contact.
 * @returns - An object containing the data of the file, the content-type, portal URL, and the file's skylink.
 * @throws - Will throw if the domain does not contain a skylink.
 */
export async function getFileContentHns<T = unknown>(
  this: SkynetClient,
  domain: string,
  customOptions?: CustomHnsDownloadOptions
): Promise<GetFileContentResponse<T>> {
  // Validation is done in `getHnsUrl`.

  const opts = { ...DEFAULT_DOWNLOAD_HNS_OPTIONS, ...this.customOptions, ...customOptions };

  const url = await this.getHnsUrl(domain, opts);

  const headers = buildGetFileContentHeaders(opts.range);

  // GET request the data at the HNS domain and resolve the skylink in parallel.
  const [response, { skylink: inputSkylink }] = await Promise.all([
    this.executeRequest({
      ...opts,
      endpointPath: opts.endpointDownload,
      method: "get",
      url,
      headers,
    }),
    this.resolveHns(domain),
  ]);

  validateGetFileContentResponse(response, inputSkylink);

  return await extractGetFileContentResponse<T>(response);
}

/**
 * Opens the content of the skylink within the browser.
 *
 * @param this - SkynetClient
 * @param skylinkUrl - Skylink string. See `downloadFile`.
 * @param [customOptions] - Additional settings that can optionally be set. See `downloadFile` for the full list.
 * @param [customOptions.endpointDownload="/"] - The relative URL path of the portal endpoint to contact.
 * @returns - The full URL that was used.
 * @throws - Will throw if the skylinkUrl does not contain a skylink or if the path option is not a string.
 */
export async function openFile(
  this: SkynetClient,
  skylinkUrl: string,
  customOptions?: CustomDownloadOptions
): Promise<string> {
  // Validation is done in `getSkylinkUrl`.

  const opts = { ...DEFAULT_DOWNLOAD_OPTIONS, ...this.customOptions, ...customOptions };

  const url = await this.getSkylinkUrl(skylinkUrl, opts);

  window.open(url, "_blank");

  return url;
}

/**
 * Opens the content of the skylink from the given Handshake domain within the browser.
 *
 * @param this - SkynetClient
 * @param domain - Handshake domain.
 * @param [customOptions] - Additional settings that can optionally be set. See `downloadFileHns` for the full list.
 * @param [customOptions.endpointDownloadHns="/hns"] - The relative URL path of the portal endpoint to contact.
 * @returns - The full URL that was used.
 * @throws - Will throw if the input domain is not a string.
 */
export async function openFileHns(
  this: SkynetClient,
  domain: string,
  customOptions?: CustomHnsDownloadOptions
): Promise<string> {
  // Validation is done in `getHnsUrl`.

  const opts = { ...DEFAULT_DOWNLOAD_HNS_OPTIONS, ...this.customOptions, ...customOptions };

  const url = await this.getHnsUrl(domain, opts);

  // Open the url in a new tab.
  window.open(url, "_blank");

  return url;
}

/**
 * Resolves the given HNS domain to its skylink and returns it and the raw data.
 *
 * @param this - SkynetClient
 * @param domain - Handshake resolver domain.
 * @param [customOptions={}] - Additional settings that can optionally be set.
 * @param [customOptions.endpointResolveHns="/hnsres"] - The relative URL path of the portal endpoint to contact.
 * @returns - The raw data and corresponding skylink.
 * @throws - Will throw if the input domain is not a string.
 */
export async function resolveHns(
  this: SkynetClient,
  domain: string,
  customOptions?: CustomHnsResolveOptions
): Promise<ResolveHnsResponse> {
  // Validation is done in `getHnsresUrl`.

  const opts = { ...DEFAULT_RESOLVE_HNS_OPTIONS, ...this.customOptions, ...customOptions };

  const url = await this.getHnsresUrl(domain, opts);

  // Get the txt record from the hnsres domain on the portal.
  const response = await this.executeRequest({
    ...opts,
    endpointPath: opts.endpointResolveHns,
    method: "get",
    url,
  });

  validateResolveHnsResponse(response);

  if (response.data.skylink) {
    return { data: response.data, skylink: response.data.skylink };
  } else {
    // We got a registry entry instead of a skylink, so get the entry link.
    const entryLink = getEntryLink(response.data.registry.publickey, response.data.registry.datakey, {
      hashedDataKeyHex: true,
    });
    return { data: response.data, skylink: entryLink };
  }
}

// =======
// Helpers
// =======

/**
 * Builds the headers for getFileContent.
 *
 * @param range - The optional range header.
 * @returns - The headers.
 */
function buildGetFileContentHeaders(range?: string): Headers {
  const headers: Headers = {};
  if (range) {
    headers["Range"] = range;
  }
  return headers;
}

/**
 * Helper function that builds the URL query.
 *
 * @param download - Whether to set attachment=true.
 * @returns - The URL query.
 */
function buildQuery(download: boolean): Record<string, unknown> {
  const query: Record<string, unknown> = {};
  if (download) {
    // Set the "attachment" parameter.
    query.attachment = true;
  }
  return query;
}

/**
 * Extracts the response from getFileContent.
 *
 * @param response - The Axios response.
 * @returns - The extracted get file content response fields.
 */
async function extractGetFileContentResponse<T = unknown>(response: AxiosResponse): Promise<GetFileContentResponse<T>> {
  const contentType = response.headers["content-type"];
  const portalUrl = response.headers["skynet-portal-api"];
  const skylink = formatSkylink(response.headers["skynet-skylink"]);

  return { data: response.data, contentType, portalUrl, skylink };
}

/**
 * Validates the response from getFileContent.
 *
 * @param response - The Axios response.
 * @param inputSkylink - The input skylink, required to validate the proof.
 * @throws - Will throw if the response does not contain the expected fields.
 */
function validateGetFileContentResponse(response: AxiosResponse, inputSkylink: string): void {
  try {
    // Allow data === "" to support 0-byte files.
    if (!response.data && response.data !== "") {
      throw new Error("'response.data' field missing");
    }
    if (!response.headers) {
      throw new Error("'response.headers' field missing");
    }

    const contentType = response.headers["content-type"];
    if (!contentType) {
      throw new Error("'content-type' header missing");
    }
    validateString(`response.headers["content-type"]`, contentType, "getFileContent response header");

    const portalUrl = response.headers["skynet-portal-api"];
    if (!portalUrl) {
      throw new Error("'skynet-portal-api' header missing");
    }
    validateString(`response.headers["skynet-portal-api"]`, portalUrl, "getFileContent response header");

    const skylink = response.headers["skynet-skylink"];
    if (!skylink) {
      throw new Error("'skynet-skylink' header missing");
    }
    validateSkylinkString(`response.headers["skynet-skylink"]`, skylink, "getFileContent response header");

    const proof = response.headers["skynet-proof"];
    validateRegistryProofResponse(inputSkylink, skylink, proof);
  } catch (err) {
    throw new Error(
      `File content response invalid despite a successful request. Please try again and report this issue to the devs if it persists. ${err}`
    );
  }
}

/**
 * Validates the response from getMetadata.
 *
 * @param response - The Axios response.
 * @param inputSkylink - The input skylink, required to validate the proof.
 * @throws - Will throw if the response does not contain the expected fields.
 */
function validateGetMetadataResponse(response: AxiosResponse, inputSkylink: string): void {
  try {
    if (!response.data) {
      throw new Error("'response.data' field missing");
    }
    if (!response.headers) {
      throw new Error("'response.headers' field missing");
    }

    const portalUrl = response.headers["skynet-portal-api"];
    if (!portalUrl) {
      throw new Error("'skynet-portal-api' header missing");
    }
    validateString(`response.headers["skynet-portal-api"]`, portalUrl, "getMetadata response header");

    const skylink = response.headers["skynet-skylink"];
    if (!skylink) {
      throw new Error("'skynet-skylink' header missing");
    }
    validateSkylinkString(`response.headers["skynet-skylink"]`, skylink, "getMetadata response header");

    validateRegistryProofResponse(inputSkylink, skylink, response.headers["skynet-proof"]);
  } catch (err) {
    throw new Error(
      `Metadata response invalid despite a successful request. Please try again and report this issue to the devs if it persists. ${err}`
    );
  }
}

/**
 * Validates the response from resolveHns.
 *
 * @param response - The Axios response.
 * @throws - Will throw if the response contains an unexpected format.
 */
function validateResolveHnsResponse(response: AxiosResponse): void {
  try {
    if (!response.data) {
      throw new Error("'response.data' field missing");
    }

    if (response.data.skylink) {
      // Skylink response.
      validateSkylinkString("response.data.skylink", response.data.skylink, "resolveHns response field");
    } else if (response.data.registry) {
      // Registry entry response.
      validateObject("response.data.registry", response.data.registry, "resolveHns response field");
      validateString("response.data.registry.publickey", response.data.registry.publickey, "resolveHns response field");
      validateString("response.data.registry.datakey", response.data.registry.datakey, "resolveHns response field");
    } else {
      // Invalid response.
      throwValidationError(
        "response.data",
        response.data,
        "response data object",
        "object containing skylink or registry field"
      );
    }
  } catch (err) {
    throw new Error(
      `Did not get a complete resolve HNS response despite a successful request. Please try again and report this issue to the devs if it persists. ${err}`
    );
  }
}

/**
 * Validates the registry proof response.
 *
 * @param inputSkylink - The input skylink, required to validate the proof.
 * @param dataLink - The returned data link.
 * @param proof - The returned proof.
 * @throws - Will throw if the registry proof header is not present, empty when it shouldn't be, or fails to verify.
 */
function validateRegistryProofResponse(inputSkylink: string, dataLink: string, proof?: string): void {
  let proofArray = [];
  try {
    // skyd omits the header if the array is empty.
    if (proof) {
      proofArray = JSON.parse(proof);
      if (!proofArray) {
        throw new Error("Could not parse 'skynet-proof' header as JSON");
      }
    }
  } catch (err) {
    throw new Error(`Could not parse 'skynet-proof' header as JSON: ${err}`);
  }

  if (isSkylinkV1(inputSkylink)) {
    if (inputSkylink !== dataLink) {
      throw new Error("Expected returned skylink to be the same as input data link");
    }
    // If input skylink is not an entry link, no proof should be present.
    if (proof) {
      throw new Error("Expected 'skynet-proof' header to be empty for data link");
    }
    // Nothing else to do for data links, there is no proof to validate.
    return;
  }

  // Validation for input entry link.
  if (inputSkylink === dataLink) {
    // Input skylink is entry link and returned skylink is the same.
    throw new Error("Expected returned skylink to be different from input entry link");
  }

  validateRegistryProof(proofArray, { resolverSkylink: inputSkylink, skylink: dataLink });
}<|MERGE_RESOLUTION|>--- conflicted
+++ resolved
@@ -220,15 +220,7 @@
 
   const opts = { ...DEFAULT_DOWNLOAD_OPTIONS, ...customOptions };
 
-<<<<<<< HEAD
-  const query: { [key: string]: string | undefined } = {};
-  if (opts.download) {
-    // Set the "attachment" parameter.
-    query.attachment = "true";
-  }
-=======
   const query = buildQuery(opts.download);
->>>>>>> 5123fa7d
 
   // URL-encode the path.
   let path = "";
@@ -297,14 +289,7 @@
 
   const opts = { ...DEFAULT_DOWNLOAD_HNS_OPTIONS, ...this.customOptions, ...customOptions };
 
-<<<<<<< HEAD
-  const query: { [key: string]: string | undefined } = {};
-  if (opts.download) {
-    query.attachment = "true";
-  }
-=======
   const query = buildQuery(opts.download);
->>>>>>> 5123fa7d
 
   domain = trimUriPrefix(domain, URI_HANDSHAKE_PREFIX);
   const portalUrl = await this.portalUrl();
@@ -607,11 +592,11 @@
  * @param download - Whether to set attachment=true.
  * @returns - The URL query.
  */
-function buildQuery(download: boolean): Record<string, unknown> {
-  const query: Record<string, unknown> = {};
+function buildQuery(download: boolean): { [key: string]: string | undefined } {
+  const query: { [key: string]: string | undefined } = {};
   if (download) {
     // Set the "attachment" parameter.
-    query.attachment = true;
+    query.attachment = "true";
   }
   return query;
 }
