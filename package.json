--- conflicted
+++ resolved
@@ -1,10 +1,6 @@
 {
   "name": "skynet-js",
-<<<<<<< HEAD
   "version": "4.0.25-beta",
-=======
-  "version": "4.0.21-beta",
->>>>>>> 38bd5f5e
   "description": "Sia Skynet Javascript Client",
   "main": "dist/cjs/index.js",
   "types": "dist/cjs/index.d.ts",
