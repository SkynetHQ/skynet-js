--- conflicted
+++ resolved
@@ -52,11 +52,7 @@
   },
   "homepage": "https://github.com/SkynetLabs/skynet-js",
   "dependencies": {
-<<<<<<< HEAD
-    "@skynetlabs/tus-js-client": "^2.3.1",
-=======
     "@skynetlabs/tus-js-client": "^2.4.0",
->>>>>>> 28ba166c
     "async-mutex": "^0.3.2",
     "axios": "^0.27.2",
     "base32-decode": "^1.0.0",
