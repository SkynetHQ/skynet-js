--- conflicted
+++ resolved
@@ -87,14 +87,9 @@
     "eslint": "^7.11.0",
     "eslint-plugin-jsdoc": "^39.2.8",
     "husky": "^8.0.1",
-<<<<<<< HEAD
     "jest": "^28.1.1",
     "jest-environment-jsdom": "^28.1.1",
-    "lint-staged": "^12.0.2",
-=======
-    "jest": "^26.6.3",
     "lint-staged": "^13.0.0",
->>>>>>> 2516ffc5
     "minimist": "^1.2.5",
     "prettier": "^2.1.1",
     "rimraf": "^3.0.2",
